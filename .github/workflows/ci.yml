--- conflicted
+++ resolved
@@ -20,18 +20,14 @@
         arguments: build publish -x jsBrowserTest --stacktrace
     - name: Bundle test reports
       if: always()
-<<<<<<< HEAD
-      run: mkdir -p build/reports/${{ matrix.os }} && cp -r --parent **/build/reports build/reports//${{ matrix.os }}
-=======
       run: mkdir -p build/reports && cp -r **/build/reports build/reports
->>>>>>> 6f09f137
       shell: bash
     - name: Upload test reports
       uses: actions/upload-artifact@v1
       if: always()
       with:
         name: test-reports-${{ matrix.os }}
-        path: build/reports/${{ matrix.os }}
+        path: build/reports
     - name: Upload artifacts
       uses: appleboy/scp-action@v0.0.5
       if: github.ref == 'refs/heads/master' && matrix.os == 'ubuntu-latest'
